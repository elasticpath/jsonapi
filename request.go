--- conflicted
+++ resolved
@@ -147,9 +147,6 @@
 	return models, nil
 }
 
-<<<<<<< HEAD
-func unmarshalNode(data *ResourceObj, model reflect.Value, included *map[string]*ResourceObj) (err error) {
-=======
 func unmarshalShadow(payload bytes.Buffer, data map[string]interface{}) (err error) {
 	v := new(NulledPayload)
 	if err := json.Unmarshal(payload.Bytes(), v); err != nil {
@@ -165,7 +162,6 @@
 }
 
 func unmarshalNode(data *ResourceObj, nulls map[string]interface{}, model reflect.Value, included *map[string]*ResourceObj) (err error) {
->>>>>>> f1ef915e
 	defer func() {
 		if r := recover(); r != nil {
 			err = fmt.Errorf("data is not a jsonapi representation of '%v'\n\n%v", model.Type(), r)
@@ -407,34 +403,18 @@
 	structField reflect.StructField,
 	fieldValue reflect.Value) (value reflect.Value, err error) {
 
-<<<<<<< HEAD
-	value = reflect.ValueOf(attribute)
-	fieldType := structField.Type
-
-	value, err = handleField(attribute, args, fieldType, fieldValue)
-	switch{
-=======
 	//value = reflect.ValueOf(attribute)
 	fieldType := structField.Type
 
 	value, err = handleField(attribute, args, fieldType, fieldValue)
 	switch {
->>>>>>> f1ef915e
 	case err == ErrInvalidType:
 		return reflect.Value{}, ErrInvalidType
 	case err == ErrInvalidISO8601:
 		return reflect.Value{}, ErrInvalidISO8601
-<<<<<<< HEAD
-	case err == ErrInvalidTime:
-		return reflect.Value{}, ErrInvalidTime
-	case err != nil:
-		return reflect.Value{},
-		newErrUnsupportedPtrType(reflect.ValueOf(attribute), fieldType, structField)
-=======
 	case err != nil:
 		return reflect.Value{},
 			newErrUnsupportedPtrType(reflect.ValueOf(attribute), fieldType, structField)
->>>>>>> f1ef915e
 	}
 
 	return
@@ -499,21 +479,13 @@
 		default:
 			return handleSlice(attribute, args, fieldType, fieldValue)
 		}
-<<<<<<< HEAD
-
-=======
->>>>>>> f1ef915e
 	case reflect.Ptr:
 		return handlePointer(attribute, args, fieldType, fieldValue)
 	case reflect.Struct:
 		if fieldType.ConvertibleTo(reflect.TypeOf(time.Time{})) {
 			return handleTime(attribute, args, fieldValue)
 		}
-<<<<<<< HEAD
-		return handleStruct(attribute,fieldValue)
-=======
 		return handleStruct(attribute, fieldValue)
->>>>>>> f1ef915e
 	}
 
 	return
@@ -696,11 +668,7 @@
 	v := reflect.ValueOf(attribute)
 	if v.Kind() != reflect.String {
 
-<<<<<<< HEAD
-		return value, errors.New(fmt.Sprintf("can't unmarshal value of type %s to string", v.Kind().String()) )
-=======
 		return value, errors.New(fmt.Sprintf("can't unmarshal value of type %s to string", v.Kind().String()))
->>>>>>> f1ef915e
 	}
 	value = v.Interface().(string)
 
@@ -809,14 +777,6 @@
 		return reflect.Value{}, err
 	}
 
-<<<<<<< HEAD
-	node := new(ResourceObj)
-	if err := json.Unmarshal(data, &node.Attributes); err != nil {
-		return reflect.Value{}, err
-	}
-
-=======
->>>>>>> f1ef915e
 	var model reflect.Value
 	if fieldValue.Kind() == reflect.Ptr {
 		model = reflect.New(fieldValue.Type().Elem())
@@ -870,41 +830,4 @@
 	}
 
 	return models, nil
-<<<<<<< HEAD
-}
-
-func isCustomStruct(fieldValue reflect.Value) bool {
-	t := fieldValue.Type()
-	//el := t.Elem()
-
-	targetStruct := reflect.New(t).Interface()
-
-	target, err := json.Marshal(targetStruct)
-
-	var customStruct map[string]interface{}
-	err = json.Unmarshal(target, &customStruct)
-	if err != nil {
-		return false
-	}
-
-	return true
-}
-
-// attribute interface{},
-//	fieldValue reflect.Value) (reflect.Value, error)
-func handleCustomStruct(attribute interface{}, fieldValue reflect.Value) (reflect.Value, error) {
-	data, err := json.Marshal(attribute)
-	if err != nil {
-		return reflect.Value{}, err
-	}
-
-	t := fieldValue.Type()
-	customStruct := reflect.New(t).Interface()
-	customErr := json.Unmarshal(data, customStruct)
-	if customErr != nil {
-		return reflect.Value{}, err
-	}
-	return reflect.ValueOf(customStruct), nil
-=======
->>>>>>> f1ef915e
 }