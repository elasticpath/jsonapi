--- conflicted
+++ resolved
@@ -59,11 +59,7 @@
 
 func samplePayload() io.Reader {
 	payload := &jsonapi.OnePayload{
-<<<<<<< HEAD
 		Data: &jsonapi.ResourceObj{
-=======
-		Data: &jsonapi.Node{
->>>>>>> 1d3c625b
 			Type: "blogs",
 			Attributes: map[string]interface{}{
 				"title":      "New blog",
@@ -72,21 +68,14 @@
 			},
 			Relationships: map[string]interface{}{
 				"posts": &jsonapi.RelationshipManyNode{
-<<<<<<< HEAD
+
 					Data: []*jsonapi.ResourceObj{
-=======
-					Data: []*jsonapi.Node{
->>>>>>> 1d3c625b
 						{
 							Type: "posts",
 							Attributes: map[string]interface{}{
 								"title": "Foo",
 								"body":  "Bar",
 							},
-<<<<<<< HEAD
-=======
-							ClientID: "1",
->>>>>>> 1d3c625b
 						},
 						{
 							Type: "posts",
@@ -94,53 +83,30 @@
 								"title": "X",
 								"body":  "Y",
 							},
-<<<<<<< HEAD
-=======
-							ClientID: "2",
->>>>>>> 1d3c625b
 						},
 					},
 				},
 				"current_post": &jsonapi.RelationshipOneNode{
-<<<<<<< HEAD
 					Data: &jsonapi.ResourceObj{
-=======
-					Data: &jsonapi.Node{
->>>>>>> 1d3c625b
 						Type: "posts",
 						Attributes: map[string]interface{}{
 							"title": "Bas",
 							"body":  "Fuubar",
 						},
-<<<<<<< HEAD
 						Relationships: map[string]interface{}{
 							"comments": &jsonapi.RelationshipManyNode{
 								Data: []*jsonapi.ResourceObj{
-=======
-						ClientID: "3",
-						Relationships: map[string]interface{}{
-							"comments": &jsonapi.RelationshipManyNode{
-								Data: []*jsonapi.Node{
->>>>>>> 1d3c625b
 									{
 										Type: "comments",
 										Attributes: map[string]interface{}{
 											"body": "Great post!",
 										},
-<<<<<<< HEAD
-=======
-										ClientID: "4",
->>>>>>> 1d3c625b
 									},
 									{
 										Type: "comments",
 										Attributes: map[string]interface{}{
 											"body": "Needs some work!",
 										},
-<<<<<<< HEAD
-=======
-										ClientID: "5",
->>>>>>> 1d3c625b
 									},
 								},
 							},
@@ -159,11 +125,7 @@
 
 func samplePayloadWithID() io.Reader {
 	payload := &jsonapi.OnePayload{
-<<<<<<< HEAD
 		Data: &jsonapi.ResourceObj{
-=======
-		Data: &jsonapi.Node{
->>>>>>> 1d3c625b
 			ID:   "2",
 			Type: "blogs",
 			Attributes: map[string]interface{}{
@@ -181,11 +143,7 @@
 
 func samplePayloadWithBadTypes(m map[string]interface{}) io.Reader {
 	payload := &jsonapi.OnePayload{
-<<<<<<< HEAD
 		Data: &jsonapi.ResourceObj{
-=======
-		Data: &jsonapi.Node{
->>>>>>> 1d3c625b
 			ID:         "2",
 			Type:       "badtypes",
 			Attributes: m,
@@ -200,11 +158,7 @@
 
 func sampleWithPointerPayload(m map[string]interface{}) io.Reader {
 	payload := &jsonapi.OnePayload{
-<<<<<<< HEAD
 		Data: &jsonapi.ResourceObj{
-=======
-		Data: &jsonapi.Node{
->>>>>>> 1d3c625b
 			ID:         "2",
 			Type:       "with-pointers",
 			Attributes: m,
@@ -220,10 +174,6 @@
 func testModel() *Blog {
 	return &Blog{
 		ID:        5,
-<<<<<<< HEAD
-=======
-		ClientID:  "1",
->>>>>>> 1d3c625b
 		Title:     "Title 1",
 		CreatedAt: time.Now(),
 		Posts: []*Post{
@@ -555,37 +505,6 @@
 	}
 }
 
-<<<<<<< HEAD
-//func TestUnmarshalInvalidJSON_BadType(t *testing.T) {
-//	var badTypeTests = map[string]struct {
-//		Field    string
-//		BadValue interface{}
-//		Error    error
-//	}{ // The `Field` values here correspond to the `ModelBadTypes` jsonapi fields.
-//		"String Field": {Field: "string_field", BadValue: 0, Error: jsonapi.ErrInvalidType},  // Expected string.
-//		"Float Field": {Field: "float_field", BadValue: "A string.", Error: jsonapi.ErrInvalidType},    // Expected float64.
-//		"Time Field": {Field: "time_field", BadValue: "A string.", Error: jsonapi.ErrInvalidTime},     // Expected int64.
-//		"TimePtr Field": {Field: "time_ptr_field", BadValue: "A string.", Error: jsonapi.ErrInvalidTime}, // Expected *time / int64.
-//	}
-//	for name, test := range badTypeTests {
-//		t.Run(name, func(t *testing.T) {
-//			out := new(ModelBadTypes)
-//			in := map[string]interface{}{}
-//			in[test.Field] = test.BadValue
-//			expectedErrorMessage := test.Error.Error()
-//
-//			err := jsonapi.UnmarshalPayload(samplePayloadWithBadTypes(in), out)
-//
-//			if err == nil {
-//				t.Fatalf("Expected error due to invalid type.")
-//			}
-//			if err.Error() != expectedErrorMessage {
-//				t.Fatalf("Expected %s - actual: %s", expectedErrorMessage, err.Error())
-//			}
-//		})
-//	}
-//}
-=======
 func TestUnmarshalInvalidJSON_BadType(t *testing.T) {
 	var badTypeTests = map[string]struct {
 		Field    string
@@ -615,7 +534,6 @@
 		})
 	}
 }
->>>>>>> 1d3c625b
 
 func TestUnmarshalSetsID(t *testing.T) {
 	in := samplePayloadWithID()
@@ -955,21 +873,6 @@
 	}
 }
 
-<<<<<<< HEAD
-=======
-func TestUnmarshalNestedRelationshipsEmbedded_withClientIDs(t *testing.T) {
-	model := new(Blog)
-
-	if err := jsonapi.UnmarshalPayload(samplePayload(), model); err != nil {
-		t.Fatal(err)
-	}
-
-	if model.Posts[0].ClientID == "" {
-		t.Fatalf("ClientID not set from request on related record")
-	}
-}
-
->>>>>>> 1d3c625b
 func TestUnmarshalManyPayload(t *testing.T) {
 	sample := map[string]interface{}{
 		"data": []interface{}{
@@ -1426,11 +1329,7 @@
 	for name, test := range tests {
 		t.Run(name, func(t *testing.T) {
 			payload := &jsonapi.OnePayload{
-<<<<<<< HEAD
 				Data: &jsonapi.ResourceObj{
-=======
-				Data: &jsonapi.Node{
->>>>>>> 1d3c625b
 					ID:         "1",
 					Type:       "numeric",
 					Attributes: test.In,
@@ -1450,7 +1349,6 @@
 
 
 	}
-<<<<<<< HEAD
 }
 
 //func TestJSONTypes(t *testing.T) {
@@ -1483,7 +1381,4 @@
 //		t.Fatal(err)
 //	}
 //	fmt.Printf("Product: %#v\n", *out.ID)
-//}
-=======
-}
->>>>>>> 1d3c625b
+//}